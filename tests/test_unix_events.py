"""Tests for unix_events.py."""

import collections
import gc
import errno
import io
import os
import pprint
import signal
import stat
import sys
import threading
import unittest
import unittest.mock

if sys.platform == 'win32':
    raise unittest.SkipTest('UNIX only')


from asyncio import events
from asyncio import futures
from asyncio import protocols
from asyncio import test_utils
from asyncio import unix_events

import gbulb
from gi.repository import GLib
from gi.repository import GObject

gbulb.BaseGLibEventLoop.init_class()
GObject.threads_init()

@unittest.skipUnless(signal, 'Signals are not supported')
class SelectorEventLoopTests(unittest.TestCase):

    def setUp(self):
        self.loop = gbulb.GLibEventLoop(GLib.main_context_default())
        events.set_event_loop(None)

    def tearDown(self):
        self.loop.close()

    def test_check_signal(self):
        self.assertRaises(
            TypeError, self.loop._check_signal, '1')
        self.assertRaises(
            ValueError, self.loop._check_signal, signal.NSIG + 1)

    @unittest.skip
    def test_handle_signal_no_handler(self):
        self.loop._handle_signal(signal.NSIG + 1, ())

    @unittest.skip
    def test_handle_signal_cancelled_handler(self):
        h = events.Handle(unittest.mock.Mock(), ())
        h.cancel()
        self.loop._signal_handlers[signal.NSIG + 1] = h
        self.loop.remove_signal_handler = unittest.mock.Mock()
        self.loop._handle_signal(signal.NSIG + 1, ())
        self.loop.remove_signal_handler.assert_called_with(signal.NSIG + 1)

    @unittest.skip
    @unittest.mock.patch('asyncio.unix_events.signal')
    def test_add_signal_handler_setup_error(self, m_signal):
        m_signal.NSIG = signal.NSIG
        m_signal.set_wakeup_fd.side_effect = ValueError

        self.assertRaises(
            RuntimeError,
            self.loop.add_signal_handler,
            signal.SIGINT, lambda: True)

    @unittest.mock.patch('asyncio.unix_events.signal')
    def test_add_signal_handler(self, m_signal):
        m_signal.NSIG = signal.NSIG

        cb = lambda: True
        self.loop.add_signal_handler(signal.SIGHUP, cb)
<<<<<<< HEAD
        h = self.loop._sighandlers.get(signal.SIGHUP)
        self.assertTrue(isinstance(h, events.Handle))
=======
        h = self.loop._signal_handlers.get(signal.SIGHUP)
        self.assertIsInstance(h, events.Handle)
>>>>>>> 6cf048ea
        self.assertEqual(h._callback, cb)

    @unittest.skip
    @unittest.mock.patch('asyncio.unix_events.signal')
    def test_add_signal_handler_install_error(self, m_signal):
        m_signal.NSIG = signal.NSIG

        def set_wakeup_fd(fd):
            if fd == -1:
                raise ValueError()
        m_signal.set_wakeup_fd = set_wakeup_fd

        class Err(OSError):
            errno = errno.EFAULT
        m_signal.signal.side_effect = Err

        self.assertRaises(
            Err,
            self.loop.add_signal_handler,
            signal.SIGINT, lambda: True)

    @unittest.skip
    @unittest.mock.patch('asyncio.unix_events.signal')
    @unittest.mock.patch('asyncio.unix_events.logger')
    def test_add_signal_handler_install_error2(self, m_logging, m_signal):
        m_signal.NSIG = signal.NSIG

        class Err(OSError):
            errno = errno.EINVAL
        m_signal.signal.side_effect = Err

        self.loop._signal_handlers[signal.SIGHUP] = lambda: True
        self.assertRaises(
            RuntimeError,
            self.loop.add_signal_handler,
            signal.SIGINT, lambda: True)
        self.assertFalse(m_logging.info.called)
        self.assertEqual(1, m_signal.set_wakeup_fd.call_count)

    @unittest.skip
    @unittest.mock.patch('asyncio.unix_events.signal')
    @unittest.mock.patch('asyncio.unix_events.logger')
    def test_add_signal_handler_install_error3(self, m_logging, m_signal):
        class Err(OSError):
            errno = errno.EINVAL
        m_signal.signal.side_effect = Err
        m_signal.NSIG = signal.NSIG

        self.assertRaises(
            RuntimeError,
            self.loop.add_signal_handler,
            signal.SIGINT, lambda: True)
        self.assertFalse(m_logging.info.called)
        self.assertEqual(2, m_signal.set_wakeup_fd.call_count)

    @unittest.skip
    @unittest.mock.patch('asyncio.unix_events.signal')
    def test_remove_signal_handler(self, m_signal):
        m_signal.NSIG = signal.NSIG

        self.loop.add_signal_handler(signal.SIGHUP, lambda: True)

        self.assertTrue(
            self.loop.remove_signal_handler(signal.SIGHUP))
        self.assertTrue(m_signal.set_wakeup_fd.called)
        self.assertTrue(m_signal.signal.called)
        self.assertEqual(
            (signal.SIGHUP, m_signal.SIG_DFL), m_signal.signal.call_args[0])

    @unittest.skip
    @unittest.mock.patch('asyncio.unix_events.signal')
    def test_remove_signal_handler_2(self, m_signal):
        m_signal.NSIG = signal.NSIG
        m_signal.SIGINT = signal.SIGINT

        self.loop.add_signal_handler(signal.SIGINT, lambda: True)
        self.loop._signal_handlers[signal.SIGHUP] = object()
        m_signal.set_wakeup_fd.reset_mock()

        self.assertTrue(
            self.loop.remove_signal_handler(signal.SIGINT))
        self.assertFalse(m_signal.set_wakeup_fd.called)
        self.assertTrue(m_signal.signal.called)
        self.assertEqual(
            (signal.SIGINT, m_signal.default_int_handler),
            m_signal.signal.call_args[0])

    @unittest.mock.patch('asyncio.unix_events.signal')
    @unittest.mock.patch('asyncio.unix_events.logger')
    def test_remove_signal_handler_cleanup_error(self, m_logging, m_signal):
        m_signal.NSIG = signal.NSIG
        self.loop.add_signal_handler(signal.SIGHUP, lambda: True)

        m_signal.set_wakeup_fd.side_effect = ValueError

        self.loop.remove_signal_handler(signal.SIGHUP)
        self.assertTrue(m_logging.info)

    @unittest.skip
    @unittest.mock.patch('asyncio.unix_events.signal')
    def test_remove_signal_handler_error(self, m_signal):
        m_signal.NSIG = signal.NSIG
        self.loop.add_signal_handler(signal.SIGHUP, lambda: True)

        m_signal.signal.side_effect = OSError

        self.assertRaises(
            OSError, self.loop.remove_signal_handler, signal.SIGHUP)

    @unittest.skip
    @unittest.mock.patch('asyncio.unix_events.signal')
    def test_remove_signal_handler_error2(self, m_signal):
        m_signal.NSIG = signal.NSIG
        self.loop.add_signal_handler(signal.SIGHUP, lambda: True)

        class Err(OSError):
            errno = errno.EINVAL
        m_signal.signal.side_effect = Err

        self.assertRaises(
            RuntimeError, self.loop.remove_signal_handler, signal.SIGHUP)
    
    @unittest.skip
    @unittest.mock.patch('os.WTERMSIG')
    @unittest.mock.patch('os.WEXITSTATUS')
    @unittest.mock.patch('os.WIFSIGNALED')
    @unittest.mock.patch('os.WIFEXITED')
    @unittest.mock.patch('os.waitpid')
    def test__sig_chld(self, m_waitpid, m_WIFEXITED, m_WIFSIGNALED,
                       m_WEXITSTATUS, m_WTERMSIG):
        m_waitpid.side_effect = [(7, object()), ChildProcessError]
        m_WIFEXITED.return_value = True
        m_WIFSIGNALED.return_value = False
        m_WEXITSTATUS.return_value = 3
        transp = unittest.mock.Mock()
        self.loop._subprocesses[7] = transp

        self.loop._sig_chld()
        transp._process_exited.assert_called_with(3)
        self.assertFalse(m_WTERMSIG.called)

    @unittest.skip
    @unittest.mock.patch('os.WTERMSIG')
    @unittest.mock.patch('os.WEXITSTATUS')
    @unittest.mock.patch('os.WIFSIGNALED')
    @unittest.mock.patch('os.WIFEXITED')
    @unittest.mock.patch('os.waitpid')
    def test__sig_chld_signal(self, m_waitpid, m_WIFEXITED, m_WIFSIGNALED,
                              m_WEXITSTATUS, m_WTERMSIG):
        m_waitpid.side_effect = [(7, object()), ChildProcessError]
        m_WIFEXITED.return_value = False
        m_WIFSIGNALED.return_value = True
        m_WTERMSIG.return_value = 1
        transp = unittest.mock.Mock()
        self.loop._subprocesses[7] = transp

        self.loop._sig_chld()
        transp._process_exited.assert_called_with(-1)
        self.assertFalse(m_WEXITSTATUS.called)

    @unittest.skip
    @unittest.mock.patch('os.WTERMSIG')
    @unittest.mock.patch('os.WEXITSTATUS')
    @unittest.mock.patch('os.WIFSIGNALED')
    @unittest.mock.patch('os.WIFEXITED')
    @unittest.mock.patch('os.waitpid')
    def test__sig_chld_zero_pid(self, m_waitpid, m_WIFEXITED, m_WIFSIGNALED,
                                m_WEXITSTATUS, m_WTERMSIG):
        m_waitpid.side_effect = [(0, object()), ChildProcessError]
        transp = unittest.mock.Mock()
        self.loop._subprocesses[7] = transp

        self.loop._sig_chld()
        self.assertFalse(transp._process_exited.called)
        self.assertFalse(m_WIFSIGNALED.called)
        self.assertFalse(m_WIFEXITED.called)
        self.assertFalse(m_WTERMSIG.called)
        self.assertFalse(m_WEXITSTATUS.called)

    @unittest.skip
    @unittest.mock.patch('os.WTERMSIG')
    @unittest.mock.patch('os.WEXITSTATUS')
    @unittest.mock.patch('os.WIFSIGNALED')
    @unittest.mock.patch('os.WIFEXITED')
    @unittest.mock.patch('os.waitpid')
    def test__sig_chld_not_registered_subprocess(self, m_waitpid,
                                                 m_WIFEXITED, m_WIFSIGNALED,
                                                 m_WEXITSTATUS, m_WTERMSIG):
        m_waitpid.side_effect = [(7, object()), ChildProcessError]
        m_WIFEXITED.return_value = True
        m_WIFSIGNALED.return_value = False
        m_WEXITSTATUS.return_value = 3

        self.loop._sig_chld()
        self.assertFalse(m_WTERMSIG.called)

    @unittest.skip
    @unittest.mock.patch('os.WTERMSIG')
    @unittest.mock.patch('os.WEXITSTATUS')
    @unittest.mock.patch('os.WIFSIGNALED')
    @unittest.mock.patch('os.WIFEXITED')
    @unittest.mock.patch('os.waitpid')
    def test__sig_chld_unknown_status(self, m_waitpid,
                                      m_WIFEXITED, m_WIFSIGNALED,
                                      m_WEXITSTATUS, m_WTERMSIG):
        m_waitpid.side_effect = [(7, object()), ChildProcessError]
        m_WIFEXITED.return_value = False
        m_WIFSIGNALED.return_value = False
        transp = unittest.mock.Mock()
        self.loop._subprocesses[7] = transp

        self.loop._sig_chld()
        self.assertTrue(transp._process_exited.called)
        self.assertFalse(m_WEXITSTATUS.called)
        self.assertFalse(m_WTERMSIG.called)

    @unittest.skip
    @unittest.mock.patch('asyncio.unix_events.logger')
    @unittest.mock.patch('os.WTERMSIG')
    @unittest.mock.patch('os.WEXITSTATUS')
    @unittest.mock.patch('os.WIFSIGNALED')
    @unittest.mock.patch('os.WIFEXITED')
    @unittest.mock.patch('os.waitpid')
    def test__sig_chld_unknown_status_in_handler(self, m_waitpid,
                                                 m_WIFEXITED, m_WIFSIGNALED,
                                                 m_WEXITSTATUS, m_WTERMSIG,
                                                 m_log):
        m_waitpid.side_effect = Exception
        transp = unittest.mock.Mock()
        self.loop._subprocesses[7] = transp

        self.loop._sig_chld()
        self.assertFalse(transp._process_exited.called)
        self.assertFalse(m_WIFSIGNALED.called)
        self.assertFalse(m_WIFEXITED.called)
        self.assertFalse(m_WTERMSIG.called)
        self.assertFalse(m_WEXITSTATUS.called)
        m_log.exception.assert_called_with(
            'Unknown exception in SIGCHLD handler')

    @unittest.mock.patch('os.waitpid')
    def test__sig_chld_process_error(self, m_waitpid):
        m_waitpid.side_effect = ChildProcessError
        self.loop._sig_chld()
        self.assertTrue(m_waitpid.called)

    @unittest.mock.patch('asyncio.unix_events.signal')
    def test_close(self, m_signal):
        m_signal.NSIG = signal.NSIG

        self.loop.add_signal_handler(signal.SIGHUP, lambda: True)
        self.loop.add_signal_handler(signal.SIGCHLD, lambda: True)

        self.assertEqual(len(self.loop._signal_handlers), 2)

        m_signal.set_wakeup_fd.reset_mock()

        self.loop.close()

        self.assertEqual(len(self.loop._signal_handlers), 0)
        m_signal.set_wakeup_fd.assert_called_once_with(-1)


class UnixReadPipeTransportTests(unittest.TestCase):

    def setUp(self):
        self.loop = test_utils.TestLoop()
        self.protocol = test_utils.make_test_protocol(protocols.Protocol)
        self.pipe = unittest.mock.Mock(spec_set=io.RawIOBase)
        self.pipe.fileno.return_value = 5

        fcntl_patcher = unittest.mock.patch('fcntl.fcntl')
        fcntl_patcher.start()
        self.addCleanup(fcntl_patcher.stop)

        fstat_patcher = unittest.mock.patch('os.fstat')
        m_fstat = fstat_patcher.start()
        st = unittest.mock.Mock()
        st.st_mode = stat.S_IFIFO
        m_fstat.return_value = st
        self.addCleanup(fstat_patcher.stop)

    def test_ctor(self):
        tr = unix_events._UnixReadPipeTransport(
            self.loop, self.pipe, self.protocol)
        self.loop.assert_reader(5, tr._read_ready)
        test_utils.run_briefly(self.loop)
        self.protocol.connection_made.assert_called_with(tr)

    def test_ctor_with_waiter(self):
        fut = futures.Future(loop=self.loop)
        unix_events._UnixReadPipeTransport(
            self.loop, self.pipe, self.protocol, fut)
        test_utils.run_briefly(self.loop)
        self.assertIsNone(fut.result())

    @unittest.mock.patch('os.read')
    def test__read_ready(self, m_read):
        tr = unix_events._UnixReadPipeTransport(
            self.loop, self.pipe, self.protocol)
        m_read.return_value = b'data'
        tr._read_ready()

        m_read.assert_called_with(5, tr.max_size)
        self.protocol.data_received.assert_called_with(b'data')

    @unittest.mock.patch('os.read')
    def test__read_ready_eof(self, m_read):
        tr = unix_events._UnixReadPipeTransport(
            self.loop, self.pipe, self.protocol)
        m_read.return_value = b''
        tr._read_ready()

        m_read.assert_called_with(5, tr.max_size)
        self.assertFalse(self.loop.readers)
        test_utils.run_briefly(self.loop)
        self.protocol.eof_received.assert_called_with()
        self.protocol.connection_lost.assert_called_with(None)

    @unittest.mock.patch('os.read')
    def test__read_ready_blocked(self, m_read):
        tr = unix_events._UnixReadPipeTransport(
            self.loop, self.pipe, self.protocol)
        m_read.side_effect = BlockingIOError
        tr._read_ready()

        m_read.assert_called_with(5, tr.max_size)
        test_utils.run_briefly(self.loop)
        self.assertFalse(self.protocol.data_received.called)

    @unittest.mock.patch('asyncio.log.logger.exception')
    @unittest.mock.patch('os.read')
    def test__read_ready_error(self, m_read, m_logexc):
        tr = unix_events._UnixReadPipeTransport(
            self.loop, self.pipe, self.protocol)
        err = OSError()
        m_read.side_effect = err
        tr._close = unittest.mock.Mock()
        tr._read_ready()

        m_read.assert_called_with(5, tr.max_size)
        tr._close.assert_called_with(err)
        m_logexc.assert_called_with('Fatal error for %s', tr)

    @unittest.mock.patch('os.read')
    def test_pause_reading(self, m_read):
        tr = unix_events._UnixReadPipeTransport(
            self.loop, self.pipe, self.protocol)

        m = unittest.mock.Mock()
        self.loop.add_reader(5, m)
        tr.pause_reading()
        self.assertFalse(self.loop.readers)

    @unittest.mock.patch('os.read')
    def test_resume_reading(self, m_read):
        tr = unix_events._UnixReadPipeTransport(
            self.loop, self.pipe, self.protocol)

        tr.resume_reading()
        self.loop.assert_reader(5, tr._read_ready)

    @unittest.mock.patch('os.read')
    def test_close(self, m_read):
        tr = unix_events._UnixReadPipeTransport(
            self.loop, self.pipe, self.protocol)

        tr._close = unittest.mock.Mock()
        tr.close()
        tr._close.assert_called_with(None)

    @unittest.mock.patch('os.read')
    def test_close_already_closing(self, m_read):
        tr = unix_events._UnixReadPipeTransport(
            self.loop, self.pipe, self.protocol)

        tr._closing = True
        tr._close = unittest.mock.Mock()
        tr.close()
        self.assertFalse(tr._close.called)

    @unittest.mock.patch('os.read')
    def test__close(self, m_read):
        tr = unix_events._UnixReadPipeTransport(
            self.loop, self.pipe, self.protocol)

        err = object()
        tr._close(err)
        self.assertTrue(tr._closing)
        self.assertFalse(self.loop.readers)
        test_utils.run_briefly(self.loop)
        self.protocol.connection_lost.assert_called_with(err)

    def test__call_connection_lost(self):
        tr = unix_events._UnixReadPipeTransport(
            self.loop, self.pipe, self.protocol)

        err = None
        tr._call_connection_lost(err)
        self.protocol.connection_lost.assert_called_with(err)
        self.pipe.close.assert_called_with()

        self.assertIsNone(tr._protocol)
        self.assertEqual(2, sys.getrefcount(self.protocol),
                         pprint.pformat(gc.get_referrers(self.protocol)))
        self.assertIsNone(tr._loop)
        self.assertEqual(2, sys.getrefcount(self.loop),
                         pprint.pformat(gc.get_referrers(self.loop)))

    def test__call_connection_lost_with_err(self):
        tr = unix_events._UnixReadPipeTransport(
            self.loop, self.pipe, self.protocol)

        err = OSError()
        tr._call_connection_lost(err)
        self.protocol.connection_lost.assert_called_with(err)
        self.pipe.close.assert_called_with()

        self.assertIsNone(tr._protocol)
        self.assertEqual(2, sys.getrefcount(self.protocol),
                         pprint.pformat(gc.get_referrers(self.protocol)))
        self.assertIsNone(tr._loop)
        self.assertEqual(2, sys.getrefcount(self.loop),
                         pprint.pformat(gc.get_referrers(self.loop)))


class UnixWritePipeTransportTests(unittest.TestCase):

    def setUp(self):
        self.loop = test_utils.TestLoop()
        self.protocol = test_utils.make_test_protocol(protocols.BaseProtocol)
        self.pipe = unittest.mock.Mock(spec_set=io.RawIOBase)
        self.pipe.fileno.return_value = 5

        fcntl_patcher = unittest.mock.patch('fcntl.fcntl')
        fcntl_patcher.start()
        self.addCleanup(fcntl_patcher.stop)

        fstat_patcher = unittest.mock.patch('os.fstat')
        m_fstat = fstat_patcher.start()
        st = unittest.mock.Mock()
        st.st_mode = stat.S_IFSOCK
        m_fstat.return_value = st
        self.addCleanup(fstat_patcher.stop)

    def test_ctor(self):
        tr = unix_events._UnixWritePipeTransport(
            self.loop, self.pipe, self.protocol)
        self.loop.assert_reader(5, tr._read_ready)
        test_utils.run_briefly(self.loop)
        self.protocol.connection_made.assert_called_with(tr)

    def test_ctor_with_waiter(self):
        fut = futures.Future(loop=self.loop)
        tr = unix_events._UnixWritePipeTransport(
            self.loop, self.pipe, self.protocol, fut)
        self.loop.assert_reader(5, tr._read_ready)
        test_utils.run_briefly(self.loop)
        self.assertEqual(None, fut.result())

    def test_can_write_eof(self):
        tr = unix_events._UnixWritePipeTransport(
            self.loop, self.pipe, self.protocol)
        self.assertTrue(tr.can_write_eof())

    @unittest.mock.patch('os.write')
    def test_write(self, m_write):
        tr = unix_events._UnixWritePipeTransport(
            self.loop, self.pipe, self.protocol)

        m_write.return_value = 4
        tr.write(b'data')
        m_write.assert_called_with(5, b'data')
        self.assertFalse(self.loop.writers)
        self.assertEqual([], tr._buffer)

    @unittest.mock.patch('os.write')
    def test_write_no_data(self, m_write):
        tr = unix_events._UnixWritePipeTransport(
            self.loop, self.pipe, self.protocol)

        tr.write(b'')
        self.assertFalse(m_write.called)
        self.assertFalse(self.loop.writers)
        self.assertEqual([], tr._buffer)

    @unittest.mock.patch('os.write')
    def test_write_partial(self, m_write):
        tr = unix_events._UnixWritePipeTransport(
            self.loop, self.pipe, self.protocol)

        m_write.return_value = 2
        tr.write(b'data')
        m_write.assert_called_with(5, b'data')
        self.loop.assert_writer(5, tr._write_ready)
        self.assertEqual([b'ta'], tr._buffer)

    @unittest.mock.patch('os.write')
    def test_write_buffer(self, m_write):
        tr = unix_events._UnixWritePipeTransport(
            self.loop, self.pipe, self.protocol)

        self.loop.add_writer(5, tr._write_ready)
        tr._buffer = [b'previous']
        tr.write(b'data')
        self.assertFalse(m_write.called)
        self.loop.assert_writer(5, tr._write_ready)
        self.assertEqual([b'previous', b'data'], tr._buffer)

    @unittest.mock.patch('os.write')
    def test_write_again(self, m_write):
        tr = unix_events._UnixWritePipeTransport(
            self.loop, self.pipe, self.protocol)

        m_write.side_effect = BlockingIOError()
        tr.write(b'data')
        m_write.assert_called_with(5, b'data')
        self.loop.assert_writer(5, tr._write_ready)
        self.assertEqual([b'data'], tr._buffer)

    @unittest.mock.patch('asyncio.unix_events.logger')
    @unittest.mock.patch('os.write')
    def test_write_err(self, m_write, m_log):
        tr = unix_events._UnixWritePipeTransport(
            self.loop, self.pipe, self.protocol)

        err = OSError()
        m_write.side_effect = err
        tr._fatal_error = unittest.mock.Mock()
        tr.write(b'data')
        m_write.assert_called_with(5, b'data')
        self.assertFalse(self.loop.writers)
        self.assertEqual([], tr._buffer)
        tr._fatal_error.assert_called_with(err)
        self.assertEqual(1, tr._conn_lost)

        tr.write(b'data')
        self.assertEqual(2, tr._conn_lost)
        tr.write(b'data')
        tr.write(b'data')
        tr.write(b'data')
        tr.write(b'data')
        # This is a bit overspecified. :-(
        m_log.warning.assert_called_with(
            'pipe closed by peer or os.write(pipe, data) raised exception.')

    @unittest.mock.patch('os.write')
    def test_write_close(self, m_write):
        tr = unix_events._UnixWritePipeTransport(
            self.loop, self.pipe, self.protocol)
        tr._read_ready()  # pipe was closed by peer

        tr.write(b'data')
        self.assertEqual(tr._conn_lost, 1)
        tr.write(b'data')
        self.assertEqual(tr._conn_lost, 2)

    def test__read_ready(self):
        tr = unix_events._UnixWritePipeTransport(self.loop, self.pipe,
                                                 self.protocol)
        tr._read_ready()
        self.assertFalse(self.loop.readers)
        self.assertFalse(self.loop.writers)
        self.assertTrue(tr._closing)
        test_utils.run_briefly(self.loop)
        self.protocol.connection_lost.assert_called_with(None)

    @unittest.mock.patch('os.write')
    def test__write_ready(self, m_write):
        tr = unix_events._UnixWritePipeTransport(
            self.loop, self.pipe, self.protocol)
        self.loop.add_writer(5, tr._write_ready)
        tr._buffer = [b'da', b'ta']
        m_write.return_value = 4
        tr._write_ready()
        m_write.assert_called_with(5, b'data')
        self.assertFalse(self.loop.writers)
        self.assertEqual([], tr._buffer)

    @unittest.mock.patch('os.write')
    def test__write_ready_partial(self, m_write):
        tr = unix_events._UnixWritePipeTransport(
            self.loop, self.pipe, self.protocol)

        self.loop.add_writer(5, tr._write_ready)
        tr._buffer = [b'da', b'ta']
        m_write.return_value = 3
        tr._write_ready()
        m_write.assert_called_with(5, b'data')
        self.loop.assert_writer(5, tr._write_ready)
        self.assertEqual([b'a'], tr._buffer)

    @unittest.mock.patch('os.write')
    def test__write_ready_again(self, m_write):
        tr = unix_events._UnixWritePipeTransport(
            self.loop, self.pipe, self.protocol)

        self.loop.add_writer(5, tr._write_ready)
        tr._buffer = [b'da', b'ta']
        m_write.side_effect = BlockingIOError()
        tr._write_ready()
        m_write.assert_called_with(5, b'data')
        self.loop.assert_writer(5, tr._write_ready)
        self.assertEqual([b'data'], tr._buffer)

    @unittest.mock.patch('os.write')
    def test__write_ready_empty(self, m_write):
        tr = unix_events._UnixWritePipeTransport(
            self.loop, self.pipe, self.protocol)

        self.loop.add_writer(5, tr._write_ready)
        tr._buffer = [b'da', b'ta']
        m_write.return_value = 0
        tr._write_ready()
        m_write.assert_called_with(5, b'data')
        self.loop.assert_writer(5, tr._write_ready)
        self.assertEqual([b'data'], tr._buffer)

    @unittest.mock.patch('asyncio.log.logger.exception')
    @unittest.mock.patch('os.write')
    def test__write_ready_err(self, m_write, m_logexc):
        tr = unix_events._UnixWritePipeTransport(
            self.loop, self.pipe, self.protocol)

        self.loop.add_writer(5, tr._write_ready)
        tr._buffer = [b'da', b'ta']
        m_write.side_effect = err = OSError()
        tr._write_ready()
        m_write.assert_called_with(5, b'data')
        self.assertFalse(self.loop.writers)
        self.assertFalse(self.loop.readers)
        self.assertEqual([], tr._buffer)
        self.assertTrue(tr._closing)
        m_logexc.assert_called_with('Fatal error for %s', tr)
        self.assertEqual(1, tr._conn_lost)
        test_utils.run_briefly(self.loop)
        self.protocol.connection_lost.assert_called_with(err)

    @unittest.mock.patch('os.write')
    def test__write_ready_closing(self, m_write):
        tr = unix_events._UnixWritePipeTransport(
            self.loop, self.pipe, self.protocol)

        self.loop.add_writer(5, tr._write_ready)
        tr._closing = True
        tr._buffer = [b'da', b'ta']
        m_write.return_value = 4
        tr._write_ready()
        m_write.assert_called_with(5, b'data')
        self.assertFalse(self.loop.writers)
        self.assertFalse(self.loop.readers)
        self.assertEqual([], tr._buffer)
        self.protocol.connection_lost.assert_called_with(None)
        self.pipe.close.assert_called_with()

    @unittest.mock.patch('os.write')
    def test_abort(self, m_write):
        tr = unix_events._UnixWritePipeTransport(
            self.loop, self.pipe, self.protocol)

        self.loop.add_writer(5, tr._write_ready)
        self.loop.add_reader(5, tr._read_ready)
        tr._buffer = [b'da', b'ta']
        tr.abort()
        self.assertFalse(m_write.called)
        self.assertFalse(self.loop.readers)
        self.assertFalse(self.loop.writers)
        self.assertEqual([], tr._buffer)
        self.assertTrue(tr._closing)
        test_utils.run_briefly(self.loop)
        self.protocol.connection_lost.assert_called_with(None)

    def test__call_connection_lost(self):
        tr = unix_events._UnixWritePipeTransport(
            self.loop, self.pipe, self.protocol)

        err = None
        tr._call_connection_lost(err)
        self.protocol.connection_lost.assert_called_with(err)
        self.pipe.close.assert_called_with()

        self.assertIsNone(tr._protocol)
        self.assertEqual(2, sys.getrefcount(self.protocol),
                         pprint.pformat(gc.get_referrers(self.protocol)))
        self.assertIsNone(tr._loop)
        self.assertEqual(2, sys.getrefcount(self.loop),
                         pprint.pformat(gc.get_referrers(self.loop)))

    def test__call_connection_lost_with_err(self):
        tr = unix_events._UnixWritePipeTransport(
            self.loop, self.pipe, self.protocol)

        err = OSError()
        tr._call_connection_lost(err)
        self.protocol.connection_lost.assert_called_with(err)
        self.pipe.close.assert_called_with()

        self.assertIsNone(tr._protocol)
        self.assertEqual(2, sys.getrefcount(self.protocol),
                         pprint.pformat(gc.get_referrers(self.protocol)))
        self.assertIsNone(tr._loop)
        self.assertEqual(2, sys.getrefcount(self.loop),
                         pprint.pformat(gc.get_referrers(self.loop)))

    def test_close(self):
        tr = unix_events._UnixWritePipeTransport(
            self.loop, self.pipe, self.protocol)

        tr.write_eof = unittest.mock.Mock()
        tr.close()
        tr.write_eof.assert_called_with()

    def test_close_closing(self):
        tr = unix_events._UnixWritePipeTransport(
            self.loop, self.pipe, self.protocol)

        tr.write_eof = unittest.mock.Mock()
        tr._closing = True
        tr.close()
        self.assertFalse(tr.write_eof.called)

    def test_write_eof(self):
        tr = unix_events._UnixWritePipeTransport(
            self.loop, self.pipe, self.protocol)

        tr.write_eof()
        self.assertTrue(tr._closing)
        self.assertFalse(self.loop.readers)
        test_utils.run_briefly(self.loop)
        self.protocol.connection_lost.assert_called_with(None)

    def test_write_eof_pending(self):
        tr = unix_events._UnixWritePipeTransport(
            self.loop, self.pipe, self.protocol)
        tr._buffer = [b'data']
        tr.write_eof()
        self.assertTrue(tr._closing)
        self.assertFalse(self.protocol.connection_lost.called)


class AbstractChildWatcherTests(unittest.TestCase):

    def test_not_implemented(self):
        f = unittest.mock.Mock()
        watcher = unix_events.AbstractChildWatcher()
        self.assertRaises(
            NotImplementedError, watcher.add_child_handler, f, f)
        self.assertRaises(
            NotImplementedError, watcher.remove_child_handler, f)
        self.assertRaises(
            NotImplementedError, watcher.attach_loop, f)
        self.assertRaises(
            NotImplementedError, watcher.close)
        self.assertRaises(
            NotImplementedError, watcher.__enter__)
        self.assertRaises(
            NotImplementedError, watcher.__exit__, f, f, f)


class BaseChildWatcherTests(unittest.TestCase):

    def test_not_implemented(self):
        f = unittest.mock.Mock()
        watcher = unix_events.BaseChildWatcher()
        self.assertRaises(
            NotImplementedError, watcher._do_waitpid, f)


WaitPidMocks = collections.namedtuple("WaitPidMocks",
                                      ("waitpid",
                                       "WIFEXITED",
                                       "WIFSIGNALED",
                                       "WEXITSTATUS",
                                       "WTERMSIG",
                                       ))


class ChildWatcherTestsMixin:

    ignore_warnings = unittest.mock.patch.object(unix_events.logger, "warning")

    def setUp(self):
        self.loop = test_utils.TestLoop()
        self.running = False
        self.zombies = {}

        with unittest.mock.patch.object(
                self.loop, "add_signal_handler") as self.m_add_signal_handler:
            self.watcher = self.create_watcher()
            self.watcher.attach_loop(self.loop)

    def waitpid(self, pid, flags):
        if isinstance(self.watcher, unix_events.SafeChildWatcher) or pid != -1:
            self.assertGreater(pid, 0)
        try:
            if pid < 0:
                return self.zombies.popitem()
            else:
                return pid, self.zombies.pop(pid)
        except KeyError:
            pass
        if self.running:
            return 0, 0
        else:
            raise ChildProcessError()

    def add_zombie(self, pid, returncode):
        self.zombies[pid] = returncode + 32768

    def WIFEXITED(self, status):
        return status >= 32768

    def WIFSIGNALED(self, status):
        return 32700 < status < 32768

    def WEXITSTATUS(self, status):
        self.assertTrue(self.WIFEXITED(status))
        return status - 32768

    def WTERMSIG(self, status):
        self.assertTrue(self.WIFSIGNALED(status))
        return 32768 - status

    def test_create_watcher(self):
        self.m_add_signal_handler.assert_called_once_with(
            signal.SIGCHLD, self.watcher._sig_chld)

    def waitpid_mocks(func):
        def wrapped_func(self):
            def patch(target, wrapper):
                return unittest.mock.patch(target, wraps=wrapper,
                                           new_callable=unittest.mock.Mock)

            with patch('os.WTERMSIG', self.WTERMSIG) as m_WTERMSIG, \
                 patch('os.WEXITSTATUS', self.WEXITSTATUS) as m_WEXITSTATUS, \
                 patch('os.WIFSIGNALED', self.WIFSIGNALED) as m_WIFSIGNALED, \
                 patch('os.WIFEXITED', self.WIFEXITED) as m_WIFEXITED, \
                 patch('os.waitpid', self.waitpid) as m_waitpid:
                func(self, WaitPidMocks(m_waitpid,
                                        m_WIFEXITED, m_WIFSIGNALED,
                                        m_WEXITSTATUS, m_WTERMSIG,
                                        ))
        return wrapped_func

    @waitpid_mocks
    def test_sigchld(self, m):
        # register a child
        callback = unittest.mock.Mock()

        with self.watcher:
            self.running = True
            self.watcher.add_child_handler(42, callback, 9, 10, 14)

        self.assertFalse(callback.called)
        self.assertFalse(m.WIFEXITED.called)
        self.assertFalse(m.WIFSIGNALED.called)
        self.assertFalse(m.WEXITSTATUS.called)
        self.assertFalse(m.WTERMSIG.called)

        # child is running
        self.watcher._sig_chld()

        self.assertFalse(callback.called)
        self.assertFalse(m.WIFEXITED.called)
        self.assertFalse(m.WIFSIGNALED.called)
        self.assertFalse(m.WEXITSTATUS.called)
        self.assertFalse(m.WTERMSIG.called)

        # child terminates (returncode 12)
        self.running = False
        self.add_zombie(42, 12)
        self.watcher._sig_chld()

        self.assertTrue(m.WIFEXITED.called)
        self.assertTrue(m.WEXITSTATUS.called)
        self.assertFalse(m.WTERMSIG.called)
        callback.assert_called_once_with(42, 12, 9, 10, 14)

        m.WIFSIGNALED.reset_mock()
        m.WIFEXITED.reset_mock()
        m.WEXITSTATUS.reset_mock()
        callback.reset_mock()

        # ensure that the child is effectively reaped
        self.add_zombie(42, 13)
        with self.ignore_warnings:
            self.watcher._sig_chld()

        self.assertFalse(callback.called)
        self.assertFalse(m.WTERMSIG.called)

        m.WIFSIGNALED.reset_mock()
        m.WIFEXITED.reset_mock()
        m.WEXITSTATUS.reset_mock()

        # sigchld called again
        self.zombies.clear()
        self.watcher._sig_chld()

        self.assertFalse(callback.called)
        self.assertFalse(m.WIFEXITED.called)
        self.assertFalse(m.WIFSIGNALED.called)
        self.assertFalse(m.WEXITSTATUS.called)
        self.assertFalse(m.WTERMSIG.called)

    @waitpid_mocks
    def test_sigchld_two_children(self, m):
        callback1 = unittest.mock.Mock()
        callback2 = unittest.mock.Mock()

        # register child 1
        with self.watcher:
            self.running = True
            self.watcher.add_child_handler(43, callback1, 7, 8)

        self.assertFalse(callback1.called)
        self.assertFalse(callback2.called)
        self.assertFalse(m.WIFEXITED.called)
        self.assertFalse(m.WIFSIGNALED.called)
        self.assertFalse(m.WEXITSTATUS.called)
        self.assertFalse(m.WTERMSIG.called)

        # register child 2
        with self.watcher:
            self.watcher.add_child_handler(44, callback2, 147, 18)

        self.assertFalse(callback1.called)
        self.assertFalse(callback2.called)
        self.assertFalse(m.WIFEXITED.called)
        self.assertFalse(m.WIFSIGNALED.called)
        self.assertFalse(m.WEXITSTATUS.called)
        self.assertFalse(m.WTERMSIG.called)

        # childen are running
        self.watcher._sig_chld()

        self.assertFalse(callback1.called)
        self.assertFalse(callback2.called)
        self.assertFalse(m.WIFEXITED.called)
        self.assertFalse(m.WIFSIGNALED.called)
        self.assertFalse(m.WEXITSTATUS.called)
        self.assertFalse(m.WTERMSIG.called)

        # child 1 terminates (signal 3)
        self.add_zombie(43, -3)
        self.watcher._sig_chld()

        callback1.assert_called_once_with(43, -3, 7, 8)
        self.assertFalse(callback2.called)
        self.assertTrue(m.WIFSIGNALED.called)
        self.assertFalse(m.WEXITSTATUS.called)
        self.assertTrue(m.WTERMSIG.called)

        m.WIFSIGNALED.reset_mock()
        m.WIFEXITED.reset_mock()
        m.WTERMSIG.reset_mock()
        callback1.reset_mock()

        # child 2 still running
        self.watcher._sig_chld()

        self.assertFalse(callback1.called)
        self.assertFalse(callback2.called)
        self.assertFalse(m.WIFEXITED.called)
        self.assertFalse(m.WIFSIGNALED.called)
        self.assertFalse(m.WEXITSTATUS.called)
        self.assertFalse(m.WTERMSIG.called)

        # child 2 terminates (code 108)
        self.add_zombie(44, 108)
        self.running = False
        self.watcher._sig_chld()

        callback2.assert_called_once_with(44, 108, 147, 18)
        self.assertFalse(callback1.called)
        self.assertTrue(m.WIFEXITED.called)
        self.assertTrue(m.WEXITSTATUS.called)
        self.assertFalse(m.WTERMSIG.called)

        m.WIFSIGNALED.reset_mock()
        m.WIFEXITED.reset_mock()
        m.WEXITSTATUS.reset_mock()
        callback2.reset_mock()

        # ensure that the children are effectively reaped
        self.add_zombie(43, 14)
        self.add_zombie(44, 15)
        with self.ignore_warnings:
            self.watcher._sig_chld()

        self.assertFalse(callback1.called)
        self.assertFalse(callback2.called)
        self.assertFalse(m.WTERMSIG.called)

        m.WIFSIGNALED.reset_mock()
        m.WIFEXITED.reset_mock()
        m.WEXITSTATUS.reset_mock()

        # sigchld called again
        self.zombies.clear()
        self.watcher._sig_chld()

        self.assertFalse(callback1.called)
        self.assertFalse(callback2.called)
        self.assertFalse(m.WIFEXITED.called)
        self.assertFalse(m.WIFSIGNALED.called)
        self.assertFalse(m.WEXITSTATUS.called)
        self.assertFalse(m.WTERMSIG.called)

    @waitpid_mocks
    def test_sigchld_two_children_terminating_together(self, m):
        callback1 = unittest.mock.Mock()
        callback2 = unittest.mock.Mock()

        # register child 1
        with self.watcher:
            self.running = True
            self.watcher.add_child_handler(45, callback1, 17, 8)

        self.assertFalse(callback1.called)
        self.assertFalse(callback2.called)
        self.assertFalse(m.WIFEXITED.called)
        self.assertFalse(m.WIFSIGNALED.called)
        self.assertFalse(m.WEXITSTATUS.called)
        self.assertFalse(m.WTERMSIG.called)

        # register child 2
        with self.watcher:
            self.watcher.add_child_handler(46, callback2, 1147, 18)

        self.assertFalse(callback1.called)
        self.assertFalse(callback2.called)
        self.assertFalse(m.WIFEXITED.called)
        self.assertFalse(m.WIFSIGNALED.called)
        self.assertFalse(m.WEXITSTATUS.called)
        self.assertFalse(m.WTERMSIG.called)

        # childen are running
        self.watcher._sig_chld()

        self.assertFalse(callback1.called)
        self.assertFalse(callback2.called)
        self.assertFalse(m.WIFEXITED.called)
        self.assertFalse(m.WIFSIGNALED.called)
        self.assertFalse(m.WEXITSTATUS.called)
        self.assertFalse(m.WTERMSIG.called)

        # child 1 terminates (code 78)
        # child 2 terminates (signal 5)
        self.add_zombie(45, 78)
        self.add_zombie(46, -5)
        self.running = False
        self.watcher._sig_chld()

        callback1.assert_called_once_with(45, 78, 17, 8)
        callback2.assert_called_once_with(46, -5, 1147, 18)
        self.assertTrue(m.WIFSIGNALED.called)
        self.assertTrue(m.WIFEXITED.called)
        self.assertTrue(m.WEXITSTATUS.called)
        self.assertTrue(m.WTERMSIG.called)

        m.WIFSIGNALED.reset_mock()
        m.WIFEXITED.reset_mock()
        m.WTERMSIG.reset_mock()
        m.WEXITSTATUS.reset_mock()
        callback1.reset_mock()
        callback2.reset_mock()

        # ensure that the children are effectively reaped
        self.add_zombie(45, 14)
        self.add_zombie(46, 15)
        with self.ignore_warnings:
            self.watcher._sig_chld()

        self.assertFalse(callback1.called)
        self.assertFalse(callback2.called)
        self.assertFalse(m.WTERMSIG.called)

    @waitpid_mocks
    def test_sigchld_race_condition(self, m):
        # register a child
        callback = unittest.mock.Mock()

        with self.watcher:
            # child terminates before being registered
            self.add_zombie(50, 4)
            self.watcher._sig_chld()

            self.watcher.add_child_handler(50, callback, 1, 12)

        callback.assert_called_once_with(50, 4, 1, 12)
        callback.reset_mock()

        # ensure that the child is effectively reaped
        self.add_zombie(50, -1)
        with self.ignore_warnings:
            self.watcher._sig_chld()

        self.assertFalse(callback.called)

    @waitpid_mocks
    def test_sigchld_replace_handler(self, m):
        callback1 = unittest.mock.Mock()
        callback2 = unittest.mock.Mock()

        # register a child
        with self.watcher:
            self.running = True
            self.watcher.add_child_handler(51, callback1, 19)

        self.assertFalse(callback1.called)
        self.assertFalse(callback2.called)
        self.assertFalse(m.WIFEXITED.called)
        self.assertFalse(m.WIFSIGNALED.called)
        self.assertFalse(m.WEXITSTATUS.called)
        self.assertFalse(m.WTERMSIG.called)

        # register the same child again
        with self.watcher:
            self.watcher.add_child_handler(51, callback2, 21)

        self.assertFalse(callback1.called)
        self.assertFalse(callback2.called)
        self.assertFalse(m.WIFEXITED.called)
        self.assertFalse(m.WIFSIGNALED.called)
        self.assertFalse(m.WEXITSTATUS.called)
        self.assertFalse(m.WTERMSIG.called)

        # child terminates (signal 8)
        self.running = False
        self.add_zombie(51, -8)
        self.watcher._sig_chld()

        callback2.assert_called_once_with(51, -8, 21)
        self.assertFalse(callback1.called)
        self.assertTrue(m.WIFSIGNALED.called)
        self.assertFalse(m.WEXITSTATUS.called)
        self.assertTrue(m.WTERMSIG.called)

        m.WIFSIGNALED.reset_mock()
        m.WIFEXITED.reset_mock()
        m.WTERMSIG.reset_mock()
        callback2.reset_mock()

        # ensure that the child is effectively reaped
        self.add_zombie(51, 13)
        with self.ignore_warnings:
            self.watcher._sig_chld()

        self.assertFalse(callback1.called)
        self.assertFalse(callback2.called)
        self.assertFalse(m.WTERMSIG.called)

    @waitpid_mocks
    def test_sigchld_remove_handler(self, m):
        callback = unittest.mock.Mock()

        # register a child
        with self.watcher:
            self.running = True
            self.watcher.add_child_handler(52, callback, 1984)

        self.assertFalse(callback.called)
        self.assertFalse(m.WIFEXITED.called)
        self.assertFalse(m.WIFSIGNALED.called)
        self.assertFalse(m.WEXITSTATUS.called)
        self.assertFalse(m.WTERMSIG.called)

        # unregister the child
        self.watcher.remove_child_handler(52)

        self.assertFalse(callback.called)
        self.assertFalse(m.WIFEXITED.called)
        self.assertFalse(m.WIFSIGNALED.called)
        self.assertFalse(m.WEXITSTATUS.called)
        self.assertFalse(m.WTERMSIG.called)

        # child terminates (code 99)
        self.running = False
        self.add_zombie(52, 99)
        with self.ignore_warnings:
            self.watcher._sig_chld()

        self.assertFalse(callback.called)

    @waitpid_mocks
    def test_sigchld_unknown_status(self, m):
        callback = unittest.mock.Mock()

        # register a child
        with self.watcher:
            self.running = True
            self.watcher.add_child_handler(53, callback, -19)

        self.assertFalse(callback.called)
        self.assertFalse(m.WIFEXITED.called)
        self.assertFalse(m.WIFSIGNALED.called)
        self.assertFalse(m.WEXITSTATUS.called)
        self.assertFalse(m.WTERMSIG.called)

        # terminate with unknown status
        self.zombies[53] = 1178
        self.running = False
        self.watcher._sig_chld()

        callback.assert_called_once_with(53, 1178, -19)
        self.assertTrue(m.WIFEXITED.called)
        self.assertTrue(m.WIFSIGNALED.called)
        self.assertFalse(m.WEXITSTATUS.called)
        self.assertFalse(m.WTERMSIG.called)

        callback.reset_mock()
        m.WIFEXITED.reset_mock()
        m.WIFSIGNALED.reset_mock()

        # ensure that the child is effectively reaped
        self.add_zombie(53, 101)
        with self.ignore_warnings:
            self.watcher._sig_chld()

        self.assertFalse(callback.called)

    @waitpid_mocks
    def test_remove_child_handler(self, m):
        callback1 = unittest.mock.Mock()
        callback2 = unittest.mock.Mock()
        callback3 = unittest.mock.Mock()

        # register children
        with self.watcher:
            self.running = True
            self.watcher.add_child_handler(54, callback1, 1)
            self.watcher.add_child_handler(55, callback2, 2)
            self.watcher.add_child_handler(56, callback3, 3)

        # remove child handler 1
        self.assertTrue(self.watcher.remove_child_handler(54))

        # remove child handler 2 multiple times
        self.assertTrue(self.watcher.remove_child_handler(55))
        self.assertFalse(self.watcher.remove_child_handler(55))
        self.assertFalse(self.watcher.remove_child_handler(55))

        # all children terminate
        self.add_zombie(54, 0)
        self.add_zombie(55, 1)
        self.add_zombie(56, 2)
        self.running = False
        with self.ignore_warnings:
            self.watcher._sig_chld()

        self.assertFalse(callback1.called)
        self.assertFalse(callback2.called)
        callback3.assert_called_once_with(56, 2, 3)

    @waitpid_mocks
    def test_sigchld_unhandled_exception(self, m):
        callback = unittest.mock.Mock()

        # register a child
        with self.watcher:
            self.running = True
            self.watcher.add_child_handler(57, callback)

        # raise an exception
        m.waitpid.side_effect = ValueError

        with unittest.mock.patch.object(unix_events.logger,
                                        "exception") as m_exception:

            self.assertEqual(self.watcher._sig_chld(), None)
            self.assertTrue(m_exception.called)

    @waitpid_mocks
    def test_sigchld_child_reaped_elsewhere(self, m):
        # register a child
        callback = unittest.mock.Mock()

        with self.watcher:
            self.running = True
            self.watcher.add_child_handler(58, callback)

        self.assertFalse(callback.called)
        self.assertFalse(m.WIFEXITED.called)
        self.assertFalse(m.WIFSIGNALED.called)
        self.assertFalse(m.WEXITSTATUS.called)
        self.assertFalse(m.WTERMSIG.called)

        # child terminates
        self.running = False
        self.add_zombie(58, 4)

        # waitpid is called elsewhere
        os.waitpid(58, os.WNOHANG)

        m.waitpid.reset_mock()

        # sigchld
        with self.ignore_warnings:
            self.watcher._sig_chld()

        callback.assert_called(m.waitpid)
        if isinstance(self.watcher, unix_events.FastChildWatcher):
            # here the FastChildWatche enters a deadlock
            # (there is no way to prevent it)
            self.assertFalse(callback.called)
        else:
            callback.assert_called_once_with(58, 255)

    @waitpid_mocks
    def test_sigchld_unknown_pid_during_registration(self, m):
        # register two children
        callback1 = unittest.mock.Mock()
        callback2 = unittest.mock.Mock()

        with self.ignore_warnings, self.watcher:
            self.running = True
            # child 1 terminates
            self.add_zombie(591, 7)
            # an unknown child terminates
            self.add_zombie(593, 17)

            self.watcher._sig_chld()

            self.watcher.add_child_handler(591, callback1)
            self.watcher.add_child_handler(592, callback2)

        callback1.assert_called_once_with(591, 7)
        self.assertFalse(callback2.called)

    @waitpid_mocks
    def test_set_loop(self, m):
        # register a child
        callback = unittest.mock.Mock()

        with self.watcher:
            self.running = True
            self.watcher.add_child_handler(60, callback)

        # attach a new loop
        old_loop = self.loop
        self.loop = test_utils.TestLoop()

        with unittest.mock.patch.object(
                old_loop,
                "remove_signal_handler") as m_old_remove_signal_handler, \
             unittest.mock.patch.object(
                self.loop,
                "add_signal_handler") as m_new_add_signal_handler:

            self.watcher.attach_loop(self.loop)

            m_old_remove_signal_handler.assert_called_once_with(
                signal.SIGCHLD)
            m_new_add_signal_handler.assert_called_once_with(
                signal.SIGCHLD, self.watcher._sig_chld)

        # child terminates
        self.running = False
        self.add_zombie(60, 9)
        self.watcher._sig_chld()

        callback.assert_called_once_with(60, 9)

    @waitpid_mocks
    def test_set_loop_race_condition(self, m):
        # register 3 children
        callback1 = unittest.mock.Mock()
        callback2 = unittest.mock.Mock()
        callback3 = unittest.mock.Mock()

        with self.watcher:
            self.running = True
            self.watcher.add_child_handler(61, callback1)
            self.watcher.add_child_handler(62, callback2)
            self.watcher.add_child_handler(622, callback3)

        # detach the loop
        old_loop = self.loop
        self.loop = None

        with unittest.mock.patch.object(
                old_loop, "remove_signal_handler") as m_remove_signal_handler:

            self.watcher.attach_loop(None)

            m_remove_signal_handler.assert_called_once_with(
                signal.SIGCHLD)

        # child 1 & 2 terminate
        self.add_zombie(61, 11)
        self.add_zombie(62, -5)

        # SIGCHLD was not catched
        self.assertFalse(callback1.called)
        self.assertFalse(callback2.called)
        self.assertFalse(callback3.called)

        # attach a new loop
        self.loop = test_utils.TestLoop()

        with unittest.mock.patch.object(
                self.loop, "add_signal_handler") as m_add_signal_handler:

            self.watcher.attach_loop(self.loop)

            m_add_signal_handler.assert_called_once_with(
                signal.SIGCHLD, self.watcher._sig_chld)
            callback1.assert_called_once_with(61, 11)  # race condition!
            callback2.assert_called_once_with(62, -5)  # race condition!
            self.assertFalse(callback3.called)

        callback1.reset_mock()
        callback2.reset_mock()

        # child 3 terminates
        self.running = False
        self.add_zombie(622, 19)
        self.watcher._sig_chld()

        self.assertFalse(callback1.called)
        self.assertFalse(callback2.called)
        callback3.assert_called_once_with(622, 19)

    @waitpid_mocks
    def test_close(self, m):
        # register two children
        callback1 = unittest.mock.Mock()
        callback2 = unittest.mock.Mock()

        with self.watcher:
            self.running = True
            # child 1 terminates
            self.add_zombie(63, 9)
            # other child terminates
            self.add_zombie(65, 18)
            self.watcher._sig_chld()

            self.watcher.add_child_handler(63, callback1)
            self.watcher.add_child_handler(64, callback1)

            self.assertEqual(len(self.watcher._callbacks), 1)
            if isinstance(self.watcher, unix_events.FastChildWatcher):
                self.assertEqual(len(self.watcher._zombies), 1)

            with unittest.mock.patch.object(
                    self.loop,
                    "remove_signal_handler") as m_remove_signal_handler:

                self.watcher.close()

                m_remove_signal_handler.assert_called_once_with(
                    signal.SIGCHLD)
                self.assertFalse(self.watcher._callbacks)
                if isinstance(self.watcher, unix_events.FastChildWatcher):
                    self.assertFalse(self.watcher._zombies)


class SafeChildWatcherTests (ChildWatcherTestsMixin, unittest.TestCase):
    def create_watcher(self):
        return unix_events.SafeChildWatcher()


class FastChildWatcherTests (ChildWatcherTestsMixin, unittest.TestCase):
    def create_watcher(self):
        return unix_events.FastChildWatcher()


class PolicyTests(unittest.TestCase):

    def create_policy(self):
        return unix_events.DefaultEventLoopPolicy()

    def test_get_child_watcher(self):
        policy = self.create_policy()
        self.assertIsNone(policy._watcher)

        watcher = policy.get_child_watcher()
        self.assertIsInstance(watcher, unix_events.SafeChildWatcher)

        self.assertIs(policy._watcher, watcher)

        self.assertIs(watcher, policy.get_child_watcher())
        self.assertIsNone(watcher._loop)

    def test_get_child_watcher_after_set(self):
        policy = self.create_policy()
        watcher = unix_events.FastChildWatcher()

        policy.set_child_watcher(watcher)
        self.assertIs(policy._watcher, watcher)
        self.assertIs(watcher, policy.get_child_watcher())

    def test_get_child_watcher_with_mainloop_existing(self):
        policy = self.create_policy()
        loop = policy.get_event_loop()

        self.assertIsNone(policy._watcher)
        watcher = policy.get_child_watcher()

        self.assertIsInstance(watcher, unix_events.SafeChildWatcher)
        self.assertIs(watcher._loop, loop)

        loop.close()

    def test_get_child_watcher_thread(self):

        def f():
            policy.set_event_loop(policy.new_event_loop())

            self.assertIsInstance(policy.get_event_loop(),
                                  events.AbstractEventLoop)
            watcher = policy.get_child_watcher()

            self.assertIsInstance(watcher, unix_events.SafeChildWatcher)
            self.assertIsNone(watcher._loop)

            policy.get_event_loop().close()

        policy = self.create_policy()

        th = threading.Thread(target=f)
        th.start()
        th.join()

    def test_child_watcher_replace_mainloop_existing(self):
        policy = self.create_policy()
        loop = policy.get_event_loop()

        watcher = policy.get_child_watcher()

        self.assertIs(watcher._loop, loop)

        new_loop = policy.new_event_loop()
        policy.set_event_loop(new_loop)

        self.assertIs(watcher._loop, new_loop)

        policy.set_event_loop(None)

        self.assertIs(watcher._loop, None)

        loop.close()
        new_loop.close()


if __name__ == '__main__':
    unittest.main()<|MERGE_RESOLUTION|>--- conflicted
+++ resolved
@@ -76,13 +76,8 @@
 
         cb = lambda: True
         self.loop.add_signal_handler(signal.SIGHUP, cb)
-<<<<<<< HEAD
         h = self.loop._sighandlers.get(signal.SIGHUP)
-        self.assertTrue(isinstance(h, events.Handle))
-=======
-        h = self.loop._signal_handlers.get(signal.SIGHUP)
         self.assertIsInstance(h, events.Handle)
->>>>>>> 6cf048ea
         self.assertEqual(h._callback, cb)
 
     @unittest.skip
