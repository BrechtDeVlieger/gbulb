"""Selector eventloop for Unix with signal handling."""

import errno
import fcntl
import os
import signal
import socket
import stat
import subprocess
import sys
import threading


from asyncio import base_subprocess
from asyncio import constants
from asyncio import events
from asyncio import protocols
from .     import selector_events
from asyncio import tasks
from asyncio import transports
from asyncio.log import logger

from asyncio.unix_events import AbstractChildWatcher, get_child_watcher, set_child_watcher

__all__ = ['SelectorEventLoop', 'STDIN', 'STDOUT', 'STDERR',
           'AbstractChildWatcher', 'SafeChildWatcher',
           'FastChildWatcher', 'DefaultEventLoopPolicy',
           ]

STDIN = 0
STDOUT = 1
STDERR = 2


#if sys.platform == 'win32':  # pragma: no cover
#    raise ImportError('Signals are not really supported on Windows')


class _UnixSelectorEventLoop(selector_events.BaseSelectorEventLoop):
    """Unix event loop

    Adds signal handling to SelectorEventLoop
    """

#    def __init__(self):
#        super().__init__()
#        self._signal_handlers = {}
<<<<<<< HEAD
=======
#        self._subprocesses = {}
>>>>>>> 2f409ada

    def _socketpair(self):
        return socket.socketpair()

#    def add_signal_handler(self, sig, callback, *args):
#        """Add a handler for a signal.  UNIX only.
#
#        Raise ValueError if the signal number is invalid or uncatchable.
#        Raise RuntimeError if there is a problem setting up the handler.
#        """
#        self._check_signal(sig)
#        try:
#            # set_wakeup_fd() raises ValueError if this is not the
#            # main thread.  By calling it early we ensure that an
#            # event loop running in another thread cannot add a signal
#            # handler.
#            signal.set_wakeup_fd(self._csock.fileno())
#        except ValueError as exc:
#            raise RuntimeError(str(exc))
#
#        handle = events.make_handle(callback, args)
#        self._signal_handlers[sig] = handle
#
#        try:
#            signal.signal(sig, self._handle_signal)
#        except OSError as exc:
#            del self._signal_handlers[sig]
#            if not self._signal_handlers:
#                try:
#                    signal.set_wakeup_fd(-1)
#                except ValueError as nexc:
#                    logger.info('set_wakeup_fd(-1) failed: %s', nexc)
#
#            if exc.errno == errno.EINVAL:
#                raise RuntimeError('sig {} cannot be caught'.format(sig))
#            else:
#                raise
#
#    def _handle_signal(self, sig, arg):
#        """Internal helper that is the actual signal handler."""
#        handle = self._signal_handlers.get(sig)
#        if handle is None:
#            return  # Assume it's some race condition.
#        if handle._cancelled:
#            self.remove_signal_handler(sig)  # Remove it properly.
#        else:
#            self._add_callback_signalsafe(handle)
#
#    def remove_signal_handler(self, sig):
#        """Remove a handler for a signal.  UNIX only.
#
#        Return True if a signal handler was removed, False if not.
#        """
#        self._check_signal(sig)
#        try:
#            del self._signal_handlers[sig]
#        except KeyError:
#            return False
#
#        if sig == signal.SIGINT:
#            handler = signal.default_int_handler
#        else:
#            handler = signal.SIG_DFL
#
#        try:
#            signal.signal(sig, handler)
#        except OSError as exc:
#            if exc.errno == errno.EINVAL:
#                raise RuntimeError('sig {} cannot be caught'.format(sig))
#            else:
#                raise
#
#        if not self._signal_handlers:
#            try:
#                signal.set_wakeup_fd(-1)
#            except ValueError as exc:
#                logger.info('set_wakeup_fd(-1) failed: %s', exc)
#
#        return True

    def _check_signal(self, sig):
        """Internal helper to validate a signal.

        Raise ValueError if the signal number is invalid or uncatchable.
        Raise RuntimeError if there is a problem setting up the handler.
        """
        if not isinstance(sig, int):
            raise TypeError('sig must be an int, not {!r}'.format(sig))

        if not (1 <= sig < signal.NSIG):
            raise ValueError(
                'sig {} out of range(1, {})'.format(sig, signal.NSIG))

    def _make_read_pipe_transport(self, pipe, protocol, waiter=None,
                                  extra=None):
        return _UnixReadPipeTransport(self, pipe, protocol, waiter, extra)

    def _make_write_pipe_transport(self, pipe, protocol, waiter=None,
                                   extra=None):
        return _UnixWritePipeTransport(self, pipe, protocol, waiter, extra)

    @tasks.coroutine
    def _make_subprocess_transport(self, protocol, args, shell,
                                   stdin, stdout, stderr, bufsize,
                                   extra=None, **kwargs):
<<<<<<< HEAD
        with events.get_child_watcher() as watcher:
            transp = _UnixSubprocessTransport(self, protocol, args, shell,
                                              stdin, stdout, stderr, bufsize,
                                              extra=None, **kwargs)
            watcher.add_child_handler(transp.get_pid(),
                                      self._child_watcher_callback, transp)
=======
#        self._reg_sigchld()
        with get_child_watcher() as watcher:
            transp = _UnixSubprocessTransport(self, protocol, args, shell,
                                              stdin, stdout, stderr, bufsize,
                                              extra=None, **kwargs)
            watcher.add_child_handler(transp.get_pid(), self._child_watcher_callback, transp)
>>>>>>> 2f409ada
        yield from transp._post_init()
        return transp

    def _child_watcher_callback(self, pid, returncode, transp):
        self.call_soon_threadsafe(transp._process_exited, returncode)

<<<<<<< HEAD
    def _subprocess_closed(self, transp):
        pass
=======
#    def _sig_chld_callback(self, pid, returncode):
#        transp = self._subprocesses.get(pid)
#        if transp is not None:
#            transp._process_exited(returncode)
#
#    def _reg_sigchld(self):
#        if signal.SIGCHLD not in self._signal_handlers:
#            self.add_signal_handler(signal.SIGCHLD, self._sig_chld)
#
#    def _sig_chld(self):
#        try:
#            try:
#                pid, status = os.waitpid(0, os.WNOHANG)
#            except ChildProcessError:
#                return
#            if pid == 0:
#                self.call_soon(self._sig_chld)
#                return
#            elif os.WIFSIGNALED(status):
#                returncode = -os.WTERMSIG(status)
#            elif os.WIFEXITED(status):
#                returncode = os.WEXITSTATUS(status)
#            else:
#                self.call_soon(self._sig_chld)
#                return
#            transp = self._subprocesses.get(pid)
#            if transp is not None:
#                transp._process_exited(returncode)
#        except Exception:
#            logger.exception('Unknown exception in SIGCHLD handler')
#
#    def _subprocess_closed(self, transport):
#        pid = transport.get_pid()
#        self._remove_child_handler(pid)
#        self._subprocesses.pop(pid, None)
>>>>>>> 2f409ada


def _set_nonblocking(fd):
    flags = fcntl.fcntl(fd, fcntl.F_GETFL)
    flags = flags | os.O_NONBLOCK
    fcntl.fcntl(fd, fcntl.F_SETFL, flags)


class _UnixReadPipeTransport(transports.ReadTransport):

    max_size = 256 * 1024  # max bytes we read in one eventloop iteration

    def __init__(self, loop, pipe, protocol, waiter=None, extra=None):
        super().__init__(extra)
        self._extra['pipe'] = pipe
        self._loop = loop
        self._pipe = pipe
        self._fileno = pipe.fileno()
        mode = os.fstat(self._fileno).st_mode
        if not (stat.S_ISFIFO(mode) or stat.S_ISSOCK(mode)):
            raise ValueError("Pipe transport is for pipes/sockets only.")
        _set_nonblocking(self._fileno)
        self._protocol = protocol
        self._closing = False
        self._loop.add_reader(self._fileno, self._read_ready)
        self._loop.call_soon(self._protocol.connection_made, self)
        if waiter is not None:
            self._loop.call_soon(waiter.set_result, None)

    def _read_ready(self):
        try:
            data = os.read(self._fileno, self.max_size)
        except (BlockingIOError, InterruptedError):
            pass
        except OSError as exc:
            self._fatal_error(exc)
        else:
            if data:
                self._protocol.data_received(data)
            else:
                self._closing = True
                self._loop.remove_reader(self._fileno)
                self._loop.call_soon(self._protocol.eof_received)
                self._loop.call_soon(self._call_connection_lost, None)

    def pause_reading(self):
        self._loop.remove_reader(self._fileno)

    def resume_reading(self):
        self._loop.add_reader(self._fileno, self._read_ready)

    def close(self):
        if not self._closing:
            self._close(None)

    def _fatal_error(self, exc):
        # should be called by exception handler only
        logger.exception('Fatal error for %s', self)
        self._close(exc)

    def _close(self, exc):
        self._closing = True
        self._loop.remove_reader(self._fileno)
        self._loop.call_soon(self._call_connection_lost, exc)

    def _call_connection_lost(self, exc):
        try:
            self._protocol.connection_lost(exc)
        finally:
            self._pipe.close()
            self._pipe = None
            self._protocol = None
            self._loop = None


class _UnixWritePipeTransport(transports.WriteTransport):

    def __init__(self, loop, pipe, protocol, waiter=None, extra=None):
        super().__init__(extra)
        self._extra['pipe'] = pipe
        self._loop = loop
        self._pipe = pipe
        self._fileno = pipe.fileno()
        mode = os.fstat(self._fileno).st_mode
        is_socket = stat.S_ISSOCK(mode)
        is_pipe = stat.S_ISFIFO(mode)
        if not (is_socket or is_pipe):
            raise ValueError("Pipe transport is for pipes/sockets only.")
        _set_nonblocking(self._fileno)
        self._protocol = protocol
        self._buffer = []
        self._conn_lost = 0
        self._closing = False  # Set when close() or write_eof() called.

        # On AIX, the reader trick only works for sockets.
        # On other platforms it works for pipes and sockets.
        # (Exception: OS X 10.4?  Issue #19294.)
        if is_socket or not sys.platform.startswith("aix"):
            self._loop.add_reader(self._fileno, self._read_ready)

        self._loop.call_soon(self._protocol.connection_made, self)
        if waiter is not None:
            self._loop.call_soon(waiter.set_result, None)

    def _read_ready(self):
        # Pipe was closed by peer.
        self._close()

    def write(self, data):
        assert isinstance(data, bytes), repr(data)
        if not data:
            return

        if self._conn_lost or self._closing:
            if self._conn_lost >= constants.LOG_THRESHOLD_FOR_CONNLOST_WRITES:
                logger.warning('pipe closed by peer or '
                               'os.write(pipe, data) raised exception.')
            self._conn_lost += 1
            return

        if not self._buffer:
            # Attempt to send it right away first.
            try:
                n = os.write(self._fileno, data)
            except (BlockingIOError, InterruptedError):
                n = 0
            except Exception as exc:
                self._conn_lost += 1
                self._fatal_error(exc)
                return
            if n == len(data):
                return
            elif n > 0:
                data = data[n:]
            self._loop.add_writer(self._fileno, self._write_ready)

        self._buffer.append(data)

    def _write_ready(self):
        data = b''.join(self._buffer)
        assert data, 'Data should not be empty'

        self._buffer.clear()
        try:
            n = os.write(self._fileno, data)
        except (BlockingIOError, InterruptedError):
            self._buffer.append(data)
        except Exception as exc:
            self._conn_lost += 1
            # Remove writer here, _fatal_error() doesn't it
            # because _buffer is empty.
            self._loop.remove_writer(self._fileno)
            self._fatal_error(exc)
        else:
            if n == len(data):
                self._loop.remove_writer(self._fileno)
                if self._closing:
                    self._loop.remove_reader(self._fileno)
                    self._call_connection_lost(None)
                return
            elif n > 0:
                data = data[n:]

            self._buffer.append(data)  # Try again later.

    def can_write_eof(self):
        return True

    # TODO: Make the relationships between write_eof(), close(),
    # abort(), _fatal_error() and _close() more straightforward.

    def write_eof(self):
        if self._closing:
            return
        assert self._pipe
        self._closing = True
        if not self._buffer:
            self._loop.remove_reader(self._fileno)
            self._loop.call_soon(self._call_connection_lost, None)

    def close(self):
        if not self._closing:
            # write_eof is all what we needed to close the write pipe
            self.write_eof()

    def abort(self):
        self._close(None)

    def _fatal_error(self, exc):
        # should be called by exception handler only
        logger.exception('Fatal error for %s', self)
        self._close(exc)

    def _close(self, exc=None):
        self._closing = True
        if self._buffer:
            self._loop.remove_writer(self._fileno)
        self._buffer.clear()
        self._loop.remove_reader(self._fileno)
        self._loop.call_soon(self._call_connection_lost, exc)

    def _call_connection_lost(self, exc):
        try:
            self._protocol.connection_lost(exc)
        finally:
            self._pipe.close()
            self._pipe = None
            self._protocol = None
            self._loop = None


class _UnixSubprocessTransport(base_subprocess.BaseSubprocessTransport):

    def _start(self, args, shell, stdin, stdout, stderr, bufsize, **kwargs):
        stdin_w = None
        if stdin == subprocess.PIPE:
            # Use a socket pair for stdin, since not all platforms
            # support selecting read events on the write end of a
            # socket (which we use in order to detect closing of the
            # other end).  Notably this is needed on AIX, and works
            # just fine on other platforms.
            stdin, stdin_w = self._loop._socketpair()
        self._proc = subprocess.Popen(
            args, shell=shell, stdin=stdin, stdout=stdout, stderr=stderr,
            universal_newlines=False, bufsize=bufsize, **kwargs)
        if stdin_w is not None:
            stdin.close()
            self._proc.stdin = open(stdin_w.detach(), 'rb', buffering=bufsize)


class AbstractChildWatcher:
    """Abstract base class for monitoring child processes.

    Objects derived from this class monitor a collection of subprocesses and
    report their termination or interruption by a signal.

    New callbacks are registered with .add_child_handler(). Starting a new
    process must be done within a 'with' block to allow the watcher to suspend
    its activity until the new process if fully registered (this is needed to
    prevent a race condition in some implementations).

    Example:
        with watcher:
            proc = subprocess.Popen("sleep 1")
            watcher.add_child_handler(proc.pid, callback)

    Notes:
        Implementations of this class must be thread-safe.

        Since child watcher objects may catch the SIGCHLD signal and call
        waitpid(-1), there should be only one active object per process.
    """

    def add_child_handler(self, pid, callback, *args):
        """Register a new child handler.

        Arrange for callback(pid, returncode, *args) to be called when
        process 'pid' terminates. Specifying another callback for the same
        process replaces the previous handler.

        Note: callback() must be thread-safe
        """
        raise NotImplementedError()

    def remove_child_handler(self, pid):
        """Removes the handler for process 'pid'.

        The function returns True if the handler was successfully removed,
        False if there was nothing to remove."""

        raise NotImplementedError()

    def set_loop(self, loop):
        """Reattach the watcher to another event loop.

        Note: loop may be None
        """
        raise NotImplementedError()

    def close(self):
        """Close the watcher.

        This must be called to make sure that any underlying resource is freed.
        """
        raise NotImplementedError()

    def __enter__(self):
        """Enter the watcher's context and allow starting new processes

        This function must return self"""
        raise NotImplementedError()

    def __exit__(self, a, b, c):
        """Exit the watcher's context"""
        raise NotImplementedError()


class BaseChildWatcher(AbstractChildWatcher):

    def __init__(self, loop):
        self._loop = None
        self._callbacks = {}

        self.set_loop(loop)

    def close(self):
        self.set_loop(None)
        self._callbacks.clear()

    def _do_waitpid(self, expected_pid):
        raise NotImplementedError()

    def _do_waitpid_all(self):
        raise NotImplementedError()

    def set_loop(self, loop):
        assert loop is None or isinstance(loop, events.AbstractEventLoop)

        if self._loop is not None:
            self._loop.remove_signal_handler(signal.SIGCHLD)

        self._loop = loop
        if loop is not None:
            loop.add_signal_handler(signal.SIGCHLD, self._sig_chld)

            # Prevent a race condition in case a child terminated
            # during the switch.
            self._do_waitpid_all()

    def remove_child_handler(self, pid):
        try:
            del self._callbacks[pid]
            return True
        except KeyError:
            return False

    def _sig_chld(self):
        try:
            self._do_waitpid_all()
        except Exception:
            logger.exception('Unknown exception in SIGCHLD handler')

    def _compute_returncode(self, status):
        if os.WIFSIGNALED(status):
            # The child process died because of a signal.
            return -os.WTERMSIG(status)
        elif os.WIFEXITED(status):
            # The child process exited (e.g sys.exit()).
            return os.WEXITSTATUS(status)
        else:
            # The child exited, but we don't understand its status.
            # This shouldn't happen, but if it does, let's just
            # return that status; perhaps that helps debug it.
            return status


class SafeChildWatcher(BaseChildWatcher):
    """'Safe' child watcher implementation.

    This implementation avoids disrupting other code spawning processes by
    polling explicitly each process in the SIGCHLD handler instead of calling
    os.waitpid(-1).

    This is a safe solution but it has a significant overhead when handling a
    big number of children (O(n) each time SIGCHLD is raised)
    """

    def __enter__(self):
        return self

    def __exit__(self, a, b, c):
        pass

    def add_child_handler(self, pid, callback, *args):
        self._callbacks[pid] = callback, args

        # Prevent a race condition in case the child is already terminated.
        self._do_waitpid(pid)

    def _do_waitpid_all(self):

        for pid in list(self._callbacks):
            self._do_waitpid(pid)

    def _do_waitpid(self, expected_pid):
        assert expected_pid > 0

        try:
            pid, status = os.waitpid(expected_pid, os.WNOHANG)
        except ChildProcessError:
            # The child process is already reaped
            # (may happen if waitpid() is called elsewhere).
            pid = expected_pid
            returncode = 255
            logger.warning(
                "Unknown child process pid %d, will report returncode 255",
                pid)
        else:
<<<<<<< HEAD
            if pid == 0:
                # The child process is still alive.
                return

            returncode = self._compute_returncode(status)
=======
            self._loop.call_soon(cb, *data)

    def _try_connected(self):
        assert self._pending_calls is not None
        if all(p is not None and p.connected for p in self._pipes.values()):
            self._loop.call_soon(self._protocol.connection_made, self)
            for callback, data in self._pending_calls:
                self._loop.call_soon(callback, *data)
            self._pending_calls = None

    def _pipe_connection_lost(self, fd, exc):
        self._call(self._protocol.pipe_connection_lost, fd, exc)
        self._try_finish()

    def _pipe_data_received(self, fd, data):
        self._call(self._protocol.pipe_data_received, fd, data)

    def _process_exited(self, returncode):
        assert returncode is not None, returncode
        assert self._returncode is None, self._returncode
        self._returncode = returncode
        self._call(self._protocol.process_exited)
        self._try_finish()

    def _try_finish(self):
        assert not self._finished
        if self._returncode is None:
            return
        if all(p is not None and p.disconnected
               for p in self._pipes.values()):
            self._finished = True
            self._loop.call_soon(self._call_connection_lost, None)
>>>>>>> 2f409ada

        try:
            callback, args = self._callbacks.pop(pid)
        except KeyError:  # pragma: no cover
            # May happen if .remove_child_handler() is called
            # after os.waitpid() returns.
            pass
        else:
            callback(pid, returncode, *args)


class FastChildWatcher(BaseChildWatcher):
    """'Fast' child watcher implementation.

    This implementation reaps every terminated processes by calling
    os.waitpid(-1) directly, possibly breaking other code spawning processes
    and waiting for their termination.

    There is no noticeable overhead when handling a big number of children
    (O(1) each time a child terminates).
    """
    def __init__(self, loop):
        super().__init__(loop)

        self._lock = threading.Lock()
        self._zombies = {}
        self._forks = 0

    def close(self):
        super().close()
        self._zombies.clear()

    def __enter__(self):
        with self._lock:
            self._forks += 1

            return self

    def __exit__(self, a, b, c):
        with self._lock:
            self._forks -= 1

            if self._forks or not self._zombies:
                return

            collateral_victims = str(self._zombies)
            self._zombies.clear()

        logger.warning(
            "Caught subprocesses termination from unknown pids: %s",
            collateral_victims)

    def add_child_handler(self, pid, callback, *args):
        assert self._forks, "Must use the context manager"

        self._callbacks[pid] = callback, args

        try:
            # Ensure that the child is not already terminated.
            # (raise KeyError if still alive)
            returncode = self._zombies.pop(pid)

            # Child is dead, therefore we can fire the callback immediately.
            # First we remove it from the dict.
            # (raise KeyError if .remove_child_handler() was called in-between)
            del self._callbacks[pid]
        except KeyError:
            pass
        else:
            callback(pid, returncode, *args)

    def _do_waitpid_all(self):
        # Because of signal coalescing, we must keep calling waitpid() as
        # long as we're able to reap a child.
        while True:
            try:
                pid, status = os.waitpid(-1, os.WNOHANG)
            except ChildProcessError:
                # No more child processes exist.
                return
            else:
                if pid == 0:
                    # A child process is still alive.
                    return

                returncode = self._compute_returncode(status)

            try:
                callback, args = self._callbacks.pop(pid)
            except KeyError:
                # unknown child
                with self._lock:
                    if self._forks:
                        # It may not be registered yet.
                        self._zombies[pid] = returncode
                        continue

                logger.warning(
                    "Caught subprocess termination from unknown pid: "
                    "%d -> %d", pid, returncode)
            else:
                callback(pid, returncode, *args)


class _UnixDefaultEventLoopPolicy(events.BaseDefaultEventLoopPolicy):
    """XXX"""
    _loop_factory = _UnixSelectorEventLoop

    def __init__(self):
        super().__init__()
        self._watcher = None

    def _init_watcher(self):
        with events._lock:
            if self._watcher is None:  # pragma: no branch
                if isinstance(threading.current_thread(),
                              threading._MainThread):
                    self._watcher = SafeChildWatcher(self._local._loop)
                else:
                    self._watcher = SafeChildWatcher(None)

    def set_event_loop(self, loop):
        """Set the event loop.

        As a side effect, if a child watcher was set before, then calling
        .set_event_loop() from the main thread will call .set_loop(loop) on the
        child watcher.
        """

        super().set_event_loop(loop)

        if self._watcher is not None and \
            isinstance(threading.current_thread(), threading._MainThread):
            self._watcher.set_loop(loop)

    def get_child_watcher(self):
        """Get the child watcher

        If not yet set, a SafeChildWatcher object is automatically created.
        """
        if self._watcher is None:
            self._init_watcher()

        return self._watcher

    def set_child_watcher(self, watcher):
        """Set the child watcher"""

        assert watcher is None or isinstance(watcher, AbstractChildWatcher)

        if self._watcher is not None:
            self._watcher.close()

        self._watcher = watcher

SelectorEventLoop = _UnixSelectorEventLoop
DefaultEventLoopPolicy = _UnixDefaultEventLoopPolicy<|MERGE_RESOLUTION|>--- conflicted
+++ resolved
@@ -20,7 +20,7 @@
 from asyncio import transports
 from asyncio.log import logger
 
-from asyncio.unix_events import AbstractChildWatcher, get_child_watcher, set_child_watcher
+from asyncio.unix_events import AbstractChildWatcher
 
 __all__ = ['SelectorEventLoop', 'STDIN', 'STDOUT', 'STDERR',
            'AbstractChildWatcher', 'SafeChildWatcher',
@@ -45,10 +45,6 @@
 #    def __init__(self):
 #        super().__init__()
 #        self._signal_handlers = {}
-<<<<<<< HEAD
-=======
-#        self._subprocesses = {}
->>>>>>> 2f409ada
 
     def _socketpair(self):
         return socket.socketpair()
@@ -154,67 +150,20 @@
     def _make_subprocess_transport(self, protocol, args, shell,
                                    stdin, stdout, stderr, bufsize,
                                    extra=None, **kwargs):
-<<<<<<< HEAD
         with events.get_child_watcher() as watcher:
             transp = _UnixSubprocessTransport(self, protocol, args, shell,
                                               stdin, stdout, stderr, bufsize,
                                               extra=None, **kwargs)
             watcher.add_child_handler(transp.get_pid(),
                                       self._child_watcher_callback, transp)
-=======
-#        self._reg_sigchld()
-        with get_child_watcher() as watcher:
-            transp = _UnixSubprocessTransport(self, protocol, args, shell,
-                                              stdin, stdout, stderr, bufsize,
-                                              extra=None, **kwargs)
-            watcher.add_child_handler(transp.get_pid(), self._child_watcher_callback, transp)
->>>>>>> 2f409ada
         yield from transp._post_init()
         return transp
 
     def _child_watcher_callback(self, pid, returncode, transp):
         self.call_soon_threadsafe(transp._process_exited, returncode)
 
-<<<<<<< HEAD
     def _subprocess_closed(self, transp):
         pass
-=======
-#    def _sig_chld_callback(self, pid, returncode):
-#        transp = self._subprocesses.get(pid)
-#        if transp is not None:
-#            transp._process_exited(returncode)
-#
-#    def _reg_sigchld(self):
-#        if signal.SIGCHLD not in self._signal_handlers:
-#            self.add_signal_handler(signal.SIGCHLD, self._sig_chld)
-#
-#    def _sig_chld(self):
-#        try:
-#            try:
-#                pid, status = os.waitpid(0, os.WNOHANG)
-#            except ChildProcessError:
-#                return
-#            if pid == 0:
-#                self.call_soon(self._sig_chld)
-#                return
-#            elif os.WIFSIGNALED(status):
-#                returncode = -os.WTERMSIG(status)
-#            elif os.WIFEXITED(status):
-#                returncode = os.WEXITSTATUS(status)
-#            else:
-#                self.call_soon(self._sig_chld)
-#                return
-#            transp = self._subprocesses.get(pid)
-#            if transp is not None:
-#                transp._process_exited(returncode)
-#        except Exception:
-#            logger.exception('Unknown exception in SIGCHLD handler')
-#
-#    def _subprocess_closed(self, transport):
-#        pid = transport.get_pid()
-#        self._remove_child_handler(pid)
-#        self._subprocesses.pop(pid, None)
->>>>>>> 2f409ada
 
 
 def _set_nonblocking(fd):
@@ -445,316 +394,281 @@
             self._proc.stdin = open(stdin_w.detach(), 'rb', buffering=bufsize)
 
 
-class AbstractChildWatcher:
-    """Abstract base class for monitoring child processes.
-
-    Objects derived from this class monitor a collection of subprocesses and
-    report their termination or interruption by a signal.
-
-    New callbacks are registered with .add_child_handler(). Starting a new
-    process must be done within a 'with' block to allow the watcher to suspend
-    its activity until the new process if fully registered (this is needed to
-    prevent a race condition in some implementations).
-
-    Example:
-        with watcher:
-            proc = subprocess.Popen("sleep 1")
-            watcher.add_child_handler(proc.pid, callback)
-
-    Notes:
-        Implementations of this class must be thread-safe.
-
-        Since child watcher objects may catch the SIGCHLD signal and call
-        waitpid(-1), there should be only one active object per process.
-    """
-
-    def add_child_handler(self, pid, callback, *args):
-        """Register a new child handler.
-
-        Arrange for callback(pid, returncode, *args) to be called when
-        process 'pid' terminates. Specifying another callback for the same
-        process replaces the previous handler.
-
-        Note: callback() must be thread-safe
-        """
-        raise NotImplementedError()
-
-    def remove_child_handler(self, pid):
-        """Removes the handler for process 'pid'.
-
-        The function returns True if the handler was successfully removed,
-        False if there was nothing to remove."""
-
-        raise NotImplementedError()
-
-    def set_loop(self, loop):
-        """Reattach the watcher to another event loop.
-
-        Note: loop may be None
-        """
-        raise NotImplementedError()
-
-    def close(self):
-        """Close the watcher.
-
-        This must be called to make sure that any underlying resource is freed.
-        """
-        raise NotImplementedError()
-
-    def __enter__(self):
-        """Enter the watcher's context and allow starting new processes
-
-        This function must return self"""
-        raise NotImplementedError()
-
-    def __exit__(self, a, b, c):
-        """Exit the watcher's context"""
-        raise NotImplementedError()
-
-
-class BaseChildWatcher(AbstractChildWatcher):
-
-    def __init__(self, loop):
-        self._loop = None
-        self._callbacks = {}
-
-        self.set_loop(loop)
-
-    def close(self):
-        self.set_loop(None)
-        self._callbacks.clear()
-
-    def _do_waitpid(self, expected_pid):
-        raise NotImplementedError()
-
-    def _do_waitpid_all(self):
-        raise NotImplementedError()
-
-    def set_loop(self, loop):
-        assert loop is None or isinstance(loop, events.AbstractEventLoop)
-
-        if self._loop is not None:
-            self._loop.remove_signal_handler(signal.SIGCHLD)
-
-        self._loop = loop
-        if loop is not None:
-            loop.add_signal_handler(signal.SIGCHLD, self._sig_chld)
-
-            # Prevent a race condition in case a child terminated
-            # during the switch.
-            self._do_waitpid_all()
-
-    def remove_child_handler(self, pid):
-        try:
-            del self._callbacks[pid]
-            return True
-        except KeyError:
-            return False
-
-    def _sig_chld(self):
-        try:
-            self._do_waitpid_all()
-        except Exception:
-            logger.exception('Unknown exception in SIGCHLD handler')
-
-    def _compute_returncode(self, status):
-        if os.WIFSIGNALED(status):
-            # The child process died because of a signal.
-            return -os.WTERMSIG(status)
-        elif os.WIFEXITED(status):
-            # The child process exited (e.g sys.exit()).
-            return os.WEXITSTATUS(status)
-        else:
-            # The child exited, but we don't understand its status.
-            # This shouldn't happen, but if it does, let's just
-            # return that status; perhaps that helps debug it.
-            return status
-
-
-class SafeChildWatcher(BaseChildWatcher):
-    """'Safe' child watcher implementation.
-
-    This implementation avoids disrupting other code spawning processes by
-    polling explicitly each process in the SIGCHLD handler instead of calling
-    os.waitpid(-1).
-
-    This is a safe solution but it has a significant overhead when handling a
-    big number of children (O(n) each time SIGCHLD is raised)
-    """
-
-    def __enter__(self):
-        return self
-
-    def __exit__(self, a, b, c):
-        pass
-
-    def add_child_handler(self, pid, callback, *args):
-        self._callbacks[pid] = callback, args
-
-        # Prevent a race condition in case the child is already terminated.
-        self._do_waitpid(pid)
-
-    def _do_waitpid_all(self):
-
-        for pid in list(self._callbacks):
-            self._do_waitpid(pid)
-
-    def _do_waitpid(self, expected_pid):
-        assert expected_pid > 0
-
-        try:
-            pid, status = os.waitpid(expected_pid, os.WNOHANG)
-        except ChildProcessError:
-            # The child process is already reaped
-            # (may happen if waitpid() is called elsewhere).
-            pid = expected_pid
-            returncode = 255
-            logger.warning(
-                "Unknown child process pid %d, will report returncode 255",
-                pid)
-        else:
-<<<<<<< HEAD
-            if pid == 0:
-                # The child process is still alive.
-                return
-
-            returncode = self._compute_returncode(status)
-=======
-            self._loop.call_soon(cb, *data)
-
-    def _try_connected(self):
-        assert self._pending_calls is not None
-        if all(p is not None and p.connected for p in self._pipes.values()):
-            self._loop.call_soon(self._protocol.connection_made, self)
-            for callback, data in self._pending_calls:
-                self._loop.call_soon(callback, *data)
-            self._pending_calls = None
-
-    def _pipe_connection_lost(self, fd, exc):
-        self._call(self._protocol.pipe_connection_lost, fd, exc)
-        self._try_finish()
-
-    def _pipe_data_received(self, fd, data):
-        self._call(self._protocol.pipe_data_received, fd, data)
-
-    def _process_exited(self, returncode):
-        assert returncode is not None, returncode
-        assert self._returncode is None, self._returncode
-        self._returncode = returncode
-        self._call(self._protocol.process_exited)
-        self._try_finish()
-
-    def _try_finish(self):
-        assert not self._finished
-        if self._returncode is None:
-            return
-        if all(p is not None and p.disconnected
-               for p in self._pipes.values()):
-            self._finished = True
-            self._loop.call_soon(self._call_connection_lost, None)
->>>>>>> 2f409ada
-
-        try:
-            callback, args = self._callbacks.pop(pid)
-        except KeyError:  # pragma: no cover
-            # May happen if .remove_child_handler() is called
-            # after os.waitpid() returns.
-            pass
-        else:
-            callback(pid, returncode, *args)
-
-
-class FastChildWatcher(BaseChildWatcher):
-    """'Fast' child watcher implementation.
-
-    This implementation reaps every terminated processes by calling
-    os.waitpid(-1) directly, possibly breaking other code spawning processes
-    and waiting for their termination.
-
-    There is no noticeable overhead when handling a big number of children
-    (O(1) each time a child terminates).
-    """
-    def __init__(self, loop):
-        super().__init__(loop)
-
-        self._lock = threading.Lock()
-        self._zombies = {}
-        self._forks = 0
-
-    def close(self):
-        super().close()
-        self._zombies.clear()
-
-    def __enter__(self):
-        with self._lock:
-            self._forks += 1
-
-            return self
-
-    def __exit__(self, a, b, c):
-        with self._lock:
-            self._forks -= 1
-
-            if self._forks or not self._zombies:
-                return
-
-            collateral_victims = str(self._zombies)
-            self._zombies.clear()
-
-        logger.warning(
-            "Caught subprocesses termination from unknown pids: %s",
-            collateral_victims)
-
-    def add_child_handler(self, pid, callback, *args):
-        assert self._forks, "Must use the context manager"
-
-        self._callbacks[pid] = callback, args
-
-        try:
-            # Ensure that the child is not already terminated.
-            # (raise KeyError if still alive)
-            returncode = self._zombies.pop(pid)
-
-            # Child is dead, therefore we can fire the callback immediately.
-            # First we remove it from the dict.
-            # (raise KeyError if .remove_child_handler() was called in-between)
-            del self._callbacks[pid]
-        except KeyError:
-            pass
-        else:
-            callback(pid, returncode, *args)
-
-    def _do_waitpid_all(self):
-        # Because of signal coalescing, we must keep calling waitpid() as
-        # long as we're able to reap a child.
-        while True:
-            try:
-                pid, status = os.waitpid(-1, os.WNOHANG)
-            except ChildProcessError:
-                # No more child processes exist.
-                return
-            else:
-                if pid == 0:
-                    # A child process is still alive.
-                    return
-
-                returncode = self._compute_returncode(status)
-
-            try:
-                callback, args = self._callbacks.pop(pid)
-            except KeyError:
-                # unknown child
-                with self._lock:
-                    if self._forks:
-                        # It may not be registered yet.
-                        self._zombies[pid] = returncode
-                        continue
-
-                logger.warning(
-                    "Caught subprocess termination from unknown pid: "
-                    "%d -> %d", pid, returncode)
-            else:
-                callback(pid, returncode, *args)
+#class AbstractChildWatcher:
+#    """Abstract base class for monitoring child processes.
+#
+#    Objects derived from this class monitor a collection of subprocesses and
+#    report their termination or interruption by a signal.
+#
+#    New callbacks are registered with .add_child_handler(). Starting a new
+#    process must be done within a 'with' block to allow the watcher to suspend
+#    its activity until the new process if fully registered (this is needed to
+#    prevent a race condition in some implementations).
+#
+#    Example:
+#        with watcher:
+#            proc = subprocess.Popen("sleep 1")
+#            watcher.add_child_handler(proc.pid, callback)
+#
+#    Notes:
+#        Implementations of this class must be thread-safe.
+#
+#        Since child watcher objects may catch the SIGCHLD signal and call
+#        waitpid(-1), there should be only one active object per process.
+#    """
+#
+#    def add_child_handler(self, pid, callback, *args):
+#        """Register a new child handler.
+#
+#        Arrange for callback(pid, returncode, *args) to be called when
+#        process 'pid' terminates. Specifying another callback for the same
+#        process replaces the previous handler.
+#
+#        Note: callback() must be thread-safe
+#        """
+#        raise NotImplementedError()
+#
+#    def remove_child_handler(self, pid):
+#        """Removes the handler for process 'pid'.
+#
+#        The function returns True if the handler was successfully removed,
+#        False if there was nothing to remove."""
+#
+#        raise NotImplementedError()
+#
+#    def set_loop(self, loop):
+#        """Reattach the watcher to another event loop.
+#
+#        Note: loop may be None
+#        """
+#        raise NotImplementedError()
+#
+#    def close(self):
+#        """Close the watcher.
+#
+#        This must be called to make sure that any underlying resource is freed.
+#        """
+#        raise NotImplementedError()
+#
+#    def __enter__(self):
+#        """Enter the watcher's context and allow starting new processes
+#
+#        This function must return self"""
+#        raise NotImplementedError()
+#
+#    def __exit__(self, a, b, c):
+#        """Exit the watcher's context"""
+#        raise NotImplementedError()
+#
+#
+#class BaseChildWatcher(AbstractChildWatcher):
+#
+#    def __init__(self, loop):
+#        self._loop = None
+#        self._callbacks = {}
+#
+#        self.set_loop(loop)
+#
+#    def close(self):
+#        self.set_loop(None)
+#        self._callbacks.clear()
+#
+#    def _do_waitpid(self, expected_pid):
+#        raise NotImplementedError()
+#
+#    def _do_waitpid_all(self):
+#        raise NotImplementedError()
+#
+#    def set_loop(self, loop):
+#        assert loop is None or isinstance(loop, events.AbstractEventLoop)
+#
+#        if self._loop is not None:
+#            self._loop.remove_signal_handler(signal.SIGCHLD)
+#
+#        self._loop = loop
+#        if loop is not None:
+#            loop.add_signal_handler(signal.SIGCHLD, self._sig_chld)
+#
+#            # Prevent a race condition in case a child terminated
+#            # during the switch.
+#            self._do_waitpid_all()
+#
+#    def remove_child_handler(self, pid):
+#        try:
+#            del self._callbacks[pid]
+#            return True
+#        except KeyError:
+#            return False
+#
+#    def _sig_chld(self):
+#        try:
+#            self._do_waitpid_all()
+#        except Exception:
+#            logger.exception('Unknown exception in SIGCHLD handler')
+#
+#    def _compute_returncode(self, status):
+#        if os.WIFSIGNALED(status):
+#            # The child process died because of a signal.
+#            return -os.WTERMSIG(status)
+#        elif os.WIFEXITED(status):
+#            # The child process exited (e.g sys.exit()).
+#            return os.WEXITSTATUS(status)
+#        else:
+#            # The child exited, but we don't understand its status.
+#            # This shouldn't happen, but if it does, let's just
+#            # return that status; perhaps that helps debug it.
+#            return status
+#
+#
+#class SafeChildWatcher(BaseChildWatcher):
+#    """'Safe' child watcher implementation.
+#
+#    This implementation avoids disrupting other code spawning processes by
+#    polling explicitly each process in the SIGCHLD handler instead of calling
+#    os.waitpid(-1).
+#
+#    This is a safe solution but it has a significant overhead when handling a
+#    big number of children (O(n) each time SIGCHLD is raised)
+#    """
+#
+#    def __enter__(self):
+#        return self
+#
+#    def __exit__(self, a, b, c):
+#        pass
+#
+#    def add_child_handler(self, pid, callback, *args):
+#        self._callbacks[pid] = callback, args
+#
+#        # Prevent a race condition in case the child is already terminated.
+#        self._do_waitpid(pid)
+#
+#    def _do_waitpid_all(self):
+#
+#        for pid in list(self._callbacks):
+#            self._do_waitpid(pid)
+#
+#    def _do_waitpid(self, expected_pid):
+#        assert expected_pid > 0
+#
+#        try:
+#            pid, status = os.waitpid(expected_pid, os.WNOHANG)
+#        except ChildProcessError:
+#            # The child process is already reaped
+#            # (may happen if waitpid() is called elsewhere).
+#            pid = expected_pid
+#            returncode = 255
+#            logger.warning(
+#                "Unknown child process pid %d, will report returncode 255",
+#                pid)
+#        else:
+#            if pid == 0:
+#                # The child process is still alive.
+#                return
+#
+#            returncode = self._compute_returncode(status)
+#
+#        try:
+#            callback, args = self._callbacks.pop(pid)
+#        except KeyError:  # pragma: no cover
+#            # May happen if .remove_child_handler() is called
+#            # after os.waitpid() returns.
+#            pass
+#        else:
+#            callback(pid, returncode, *args)
+#
+#
+#class FastChildWatcher(BaseChildWatcher):
+#    """'Fast' child watcher implementation.
+#
+#    This implementation reaps every terminated processes by calling
+#    os.waitpid(-1) directly, possibly breaking other code spawning processes
+#    and waiting for their termination.
+#
+#    There is no noticeable overhead when handling a big number of children
+#    (O(1) each time a child terminates).
+#    """
+#    def __init__(self, loop):
+#        super().__init__(loop)
+#
+#        self._lock = threading.Lock()
+#        self._zombies = {}
+#        self._forks = 0
+#
+#    def close(self):
+#        super().close()
+#        self._zombies.clear()
+#
+#    def __enter__(self):
+#        with self._lock:
+#            self._forks += 1
+#
+#            return self
+#
+#    def __exit__(self, a, b, c):
+#        with self._lock:
+#            self._forks -= 1
+#
+#            if self._forks or not self._zombies:
+#                return
+#
+#            collateral_victims = str(self._zombies)
+#            self._zombies.clear()
+#
+#        logger.warning(
+#            "Caught subprocesses termination from unknown pids: %s",
+#            collateral_victims)
+#
+#    def add_child_handler(self, pid, callback, *args):
+#        assert self._forks, "Must use the context manager"
+#
+#        self._callbacks[pid] = callback, args
+#
+#        try:
+#            # Ensure that the child is not already terminated.
+#            # (raise KeyError if still alive)
+#            returncode = self._zombies.pop(pid)
+#
+#            # Child is dead, therefore we can fire the callback immediately.
+#            # First we remove it from the dict.
+#            # (raise KeyError if .remove_child_handler() was called in-between)
+#            del self._callbacks[pid]
+#        except KeyError:
+#            pass
+#        else:
+#            callback(pid, returncode, *args)
+#
+#    def _do_waitpid_all(self):
+#        # Because of signal coalescing, we must keep calling waitpid() as
+#        # long as we're able to reap a child.
+#        while True:
+#            try:
+#                pid, status = os.waitpid(-1, os.WNOHANG)
+#            except ChildProcessError:
+#                # No more child processes exist.
+#                return
+#            else:
+#                if pid == 0:
+#                    # A child process is still alive.
+#                    return
+#
+#                returncode = self._compute_returncode(status)
+#
+#            try:
+#                callback, args = self._callbacks.pop(pid)
+#            except KeyError:
+#                # unknown child
+#                with self._lock:
+#                    if self._forks:
+#                        # It may not be registered yet.
+#                        self._zombies[pid] = returncode
+#                        continue
+#
+#                logger.warning(
+#                    "Caught subprocess termination from unknown pid: "
+#                    "%d -> %d", pid, returncode)
+#            else:
+#                callback(pid, returncode, *args)
 
 
 class _UnixDefaultEventLoopPolicy(events.BaseDefaultEventLoopPolicy):
